--- conflicted
+++ resolved
@@ -69,12 +69,8 @@
 
     corner_points = cv2.goodFeaturesToTrack(image_0, maxCorners, qualityLevel, minDistance, blockSize=blockSize,
                                             useHarrisDetector=False).reshape((-1, 2))
-<<<<<<< HEAD
     max_id = len(corner_points)
     ids = np.arange(0, max_id)
-=======
-    ids = np.arange(0, len(corner_points))
->>>>>>> 270529e4
     corners = FrameCorners(ids, corner_points, np.full(corner_points.shape, blockSize))
     builder.set_corners_at_frame(0, corners)
     max_id = ids.max()
